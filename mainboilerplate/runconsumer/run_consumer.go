--- conflicted
+++ resolved
@@ -89,11 +89,8 @@
 		Limit          uint32        `long:"limit" env:"LIMIT" default:"32" description:"Maximum number of Shards this consumer process will allocate"`
 		MaxHotStandbys uint32        `long:"max-hot-standbys" env:"MAX_HOT_STANDBYS" default:"3" description:"Maximum effective hot standbys of any one shard, which upper-bounds its stated hot-standbys."`
 		WatchDelay     time.Duration `long:"watch-delay" env:"WATCH_DELAY" default:"30ms" description:"Delay applied to the application of watched Etcd events. Larger values amortize the processing of fast-changing Etcd keys."`
-<<<<<<< HEAD
 		SkipSignedURLs bool          `long:"skip-signed-urls" env:"SKIP_SIGNED_URLS" description:"When a signed URL is received, use fragment info instead to retrieve data with auth header. This is useful when clients do not wish/require the signing."`
-=======
 		AuthKeys       string        `long:"auth-keys" env:"AUTH_KEYS" description:"Whitespace or comma separated, base64-encoded keys used to sign (first key) and verify (all keys) Authorization tokens." json:"-"`
->>>>>>> c99d751f
 	} `group:"Consumer" namespace:"consumer" env-namespace:"CONSUMER"`
 
 	Broker struct {
@@ -172,17 +169,15 @@
 	)
 	mbp.Must(err, "building Server instance")
 
-<<<<<<< HEAD
 	// Arize avoidance of using signed URLs.
 	client.SkipSignedURLs = bc.Consumer.SkipSignedURLs
-=======
+
 	if !bc.Diagnostics.Private {
 		// Expose diagnostics over the main service port.
 		srv.HTTPMux = http.DefaultServeMux
 	} else if bc.Diagnostics.Port == "" {
 		log.Warn("diagnostics are not served over the public port, and a private port is not configured")
 	}
->>>>>>> c99d751f
 
 	if bc.Broker.Cache.Size <= 0 {
 		log.Warn("--broker.cache.size is disabled; consider setting > 0")
