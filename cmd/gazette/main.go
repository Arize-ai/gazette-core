package main

import (
	"context"
	"crypto/tls"
	"fmt"
	"net/http"
	"os"
	"os/signal"
	"syscall"
	"time"

	"github.com/gogo/gateway"
	"github.com/grpc-ecosystem/grpc-gateway/runtime"
	"github.com/jessevdk/go-flags"
	log "github.com/sirupsen/logrus"
	"go.gazette.dev/core/allocator"
	"go.gazette.dev/core/auth"
	"go.gazette.dev/core/broker"
	"go.gazette.dev/core/broker/fragment"
	"go.gazette.dev/core/broker/http_gateway"
	pb "go.gazette.dev/core/broker/protocol"
	mbp "go.gazette.dev/core/mainboilerplate"
	"go.gazette.dev/core/server"
	"go.gazette.dev/core/task"
)

const iniFilename = "gazette.ini"

// Config is the top-level configuration object of a Gazette broker.
var Config = new(struct {
	Broker struct {
		mbp.ServiceConfig
<<<<<<< HEAD
		Limit             uint32        `long:"limit" env:"LIMIT" default:"1024" description:"Maximum number of Journals the broker will allocate"`
		FileRoot          string        `long:"file-root" env:"FILE_ROOT" description:"Local path which roots file:// fragment stores (optional)"`
		MaxAppendRate     uint32        `long:"max-append-rate" env:"MAX_APPEND_RATE" default:"0" description:"Max rate (in bytes-per-sec) that any one journal may be appended to. If zero, there is no max rate"`
		MaxReplication    uint32        `long:"max-replication" env:"MAX_REPLICATION" default:"9" description:"Maximum effective replication of any one journal, which upper-bounds its stated replication."`
		MinAppendRate     uint32        `long:"min-append-rate" env:"MIN_APPEND_RATE" default:"65536" description:"Min rate (in bytes-per-sec) at which a client may stream Append RPC content. RPCs unable to sustain this rate are aborted"`
		DisableStores     bool          `long:"disable-stores" env:"DISABLE_STORES" description:"Disable use of any configured journal fragment stores. The broker will neither list or persist remote fragments, and all data is discarded on broker exit."`
		WatchDelay        time.Duration `long:"watch-delay" env:"WATCH_DELAY" default:"30ms" description:"Delay applied to the application of watched Etcd events. Larger values amortize the processing of fast-changing Etcd keys."`
		DisableSignedUrls bool          `long:"disable-signed-urls" env:"DISABLE_SIGNED_URLS" description:"When a signed URL is requested, return an unsigned URL instead. This is useful when clients do not require the signing."`
=======
		Limit          uint32        `long:"limit" env:"LIMIT" default:"1024" description:"Maximum number of Journals the broker will allocate"`
		FileRoot       string        `long:"file-root" env:"FILE_ROOT" description:"Local path which roots file:// fragment stores (optional)"`
		FileOnly       bool          `long:"file-only" env:"FILE_ONLY" description:"Use the local file:// store for all journal fragments, ignoring cloud bucket storage configuration (for example, S3)"`
		MaxAppendRate  uint32        `long:"max-append-rate" env:"MAX_APPEND_RATE" default:"0" description:"Max rate (in bytes-per-sec) that any one journal may be appended to. If zero, there is no max rate"`
		MaxReplication uint32        `long:"max-replication" env:"MAX_REPLICATION" default:"9" description:"Maximum effective replication of any one journal, which upper-bounds its stated replication."`
		MinAppendRate  uint32        `long:"min-append-rate" env:"MIN_APPEND_RATE" default:"65536" description:"Min rate (in bytes-per-sec) at which a client may stream Append RPC content. RPCs unable to sustain this rate are aborted"`
		WatchDelay     time.Duration `long:"watch-delay" env:"WATCH_DELAY" default:"30ms" description:"Delay applied to the application of watched Etcd events. Larger values amortize the processing of fast-changing Etcd keys."`
		AuthKeys       string        `long:"auth-keys" env:"AUTH_KEYS" description:"Whitespace or comma separated, base64-encoded keys used to sign (first key) and verify (all keys) Authorization tokens." json:"-"`
		AutoSuspend    bool          `long:"auto-suspend" env:"AUTO_SUSPEND" description:"Automatically suspend journals which have persisted all fragments"`
>>>>>>> c99d751f
	} `group:"Broker" namespace:"broker" env-namespace:"BROKER"`

	Etcd struct {
		mbp.EtcdConfig
		Prefix string `long:"prefix" env:"PREFIX" default:"/gazette/cluster" description:"Etcd base prefix for broker state and coordination"`
	} `group:"Etcd" namespace:"etcd" env-namespace:"ETCD"`

	Log         mbp.LogConfig         `group:"Logging" namespace:"log" env-namespace:"LOG"`
	Diagnostics mbp.DiagnosticsConfig `group:"Debug" namespace:"debug" env-namespace:"DEBUG"`
})

type cmdServe struct{}

func (cmdServe) Execute(args []string) error {
	defer mbp.InitDiagnosticsAndRecover(Config.Diagnostics)()
	mbp.InitLog(Config.Log)

	var authorizer pb.Authorizer
	var verifier pb.Verifier

	if Config.Broker.AuthKeys != "" {
		var a, err = auth.NewKeyedAuth(Config.Broker.AuthKeys)
		mbp.Must(err, "parsing authorization keys")
		authorizer, verifier = a, a
	} else {
		var a = auth.NewNoopAuth()
		authorizer, verifier = a, a
	}

	log.WithFields(log.Fields{
		"config":    Config,
		"version":   mbp.Version,
		"buildDate": mbp.BuildDate,
	}).Info("broker configuration")
	pb.RegisterGRPCDispatcher(Config.Broker.Zone)

	var err error
	var serverTLS, peerTLS *tls.Config

	if Config.Broker.ServerCertFile != "" {
		serverTLS, err = server.BuildTLSConfig(
			Config.Broker.ServerCertFile, Config.Broker.ServerCertKeyFile, Config.Broker.ServerCAFile)
		mbp.Must(err, "building server TLS config")

		peerTLS, err = server.BuildTLSConfig(
			Config.Broker.PeerCertFile, Config.Broker.PeerCertKeyFile, Config.Broker.PeerCAFile)
		mbp.Must(err, "building peer TLS config")
	}

	// Bind our server listener, grabbing a random available port if Port is zero.
	srv, err := server.New("", Config.Broker.Host, Config.Broker.Port, serverTLS, peerTLS, Config.Broker.MaxGRPCRecvSize, nil)
	mbp.Must(err, "building Server instance")

	if !Config.Diagnostics.Private {
		// Expose diagnostics over the main service port.
		srv.HTTPMux = http.DefaultServeMux
	} else if Config.Diagnostics.Port == "" {
		log.Warn("diagnostics are not served over the public port, and a private port is not configured")
	}

	// If a file:// root was provided, ensure it exists and apply it.
	if Config.Broker.FileRoot != "" {
		_, err = os.Stat(Config.Broker.FileRoot)
		mbp.Must(err, "configured local file:// root failed")
		fragment.FileSystemStoreRoot = Config.Broker.FileRoot
	} else if Config.Broker.FileOnly {
		mbp.Must(fmt.Errorf("--file-root is not configured"), "a file root must be defined when using --file-only")
	}

	broker.AutoSuspend = Config.Broker.AutoSuspend
	broker.MaxAppendRate = int64(Config.Broker.MaxAppendRate)
	broker.MinAppendRate = int64(Config.Broker.MinAppendRate)
	fragment.ForceFileStore = Config.Broker.FileOnly
	pb.MaxReplication = int32(Config.Broker.MaxReplication)
<<<<<<< HEAD
	fragment.DisableStores = Config.Broker.DisableStores
	fragment.DisableSignedUrls = Config.Broker.DisableSignedUrls
=======
>>>>>>> c99d751f

	var (
		lo   = pb.NewAuthJournalClient(pb.NewJournalClient(srv.GRPCLoopback), authorizer)
		etcd = Config.Etcd.MustDial()
		spec = &pb.BrokerSpec{
			JournalLimit: Config.Broker.Limit,
			ProcessSpec:  Config.Broker.BuildProcessSpec(srv),
		}
		ks         = broker.NewKeySpace(Config.Etcd.Prefix)
		allocState = allocator.NewObservedState(ks,
			allocator.MemberKey(ks, spec.Id.Zone, spec.Id.Suffix),
			broker.JournalIsConsistent)
		service  = broker.NewService(allocState, lo, etcd)
		tasks    = task.NewGroup(context.Background())
		signalCh = make(chan os.Signal, 1)
	)
	pb.RegisterJournalServer(srv.GRPCServer, pb.NewVerifiedJournalServer(service, verifier))

	var mux *runtime.ServeMux = runtime.NewServeMux(
		runtime.WithMarshalerOption(runtime.MIMEWildcard, &gateway.JSONPb{EmitDefaults: true}),
		runtime.WithProtoErrorHandler(runtime.DefaultHTTPProtoErrorHandler),
	)
	pb.RegisterJournalHandler(tasks.Context(), mux, srv.GRPCLoopback)
	srv.HTTPMux.Handle("/v1/", Config.Broker.CORSWrapper(mux))
	srv.HTTPMux.Handle("/", http_gateway.NewGateway(pb.NewRoutedJournalClient(lo, pb.NoopDispatchRouter{})))
	ks.WatchApplyDelay = Config.Broker.WatchDelay

	log.WithFields(log.Fields{
		"zone":     spec.Id.Zone,
		"id":       spec.Id.Suffix,
		"endpoint": spec.Endpoint,
	}).Info("starting broker")

	mbp.Must(allocator.StartSession(allocator.SessionArgs{
		Etcd:     etcd,
		Tasks:    tasks,
		Spec:     spec,
		State:    allocState,
		LeaseTTL: Config.Etcd.LeaseTTL,
		SignalCh: signalCh,
	}), "failed to start allocator session")

	var persister = fragment.NewPersister(ks)
	broker.SetSharedPersister(persister)

	tasks.Queue("persister.Serve", func() error {
		persister.Serve()
		return nil
	})
	srv.QueueTasks(tasks)
	service.QueueTasks(tasks, srv, persister.Finish)

	// Install signal handler & start broker tasks.
	signal.Notify(signalCh, syscall.SIGTERM, syscall.SIGINT)
	tasks.GoRun()

	// Block until all tasks complete. Assert none returned an error.
	mbp.Must(tasks.Wait(), "broker task failed")
	log.Info("goodbye")

	return nil
}

func main() {
	var parser = flags.NewParser(Config, flags.Default|flags.AllowBoolValues)

	_, _ = parser.AddCommand("serve", "Serve as Gazette broker", `
Serve a Gazette broker with the provided configuration, until signaled to
exit (via SIGTERM). Upon receiving a signal, the broker will seek to discharge
its responsible journals and will exit only when it can safely do so.
`, &cmdServe{})

	mbp.AddPrintConfigCmd(parser, iniFilename)
	mbp.MustParseConfig(parser, iniFilename)
}<|MERGE_RESOLUTION|>--- conflicted
+++ resolved
@@ -31,26 +31,16 @@
 var Config = new(struct {
 	Broker struct {
 		mbp.ServiceConfig
-<<<<<<< HEAD
 		Limit             uint32        `long:"limit" env:"LIMIT" default:"1024" description:"Maximum number of Journals the broker will allocate"`
 		FileRoot          string        `long:"file-root" env:"FILE_ROOT" description:"Local path which roots file:// fragment stores (optional)"`
+		FileOnly          bool          `long:"file-only" env:"FILE_ONLY" description:"Use the local file:// store for all journal fragments, ignoring cloud bucket storage configuration (for example, S3)"`
 		MaxAppendRate     uint32        `long:"max-append-rate" env:"MAX_APPEND_RATE" default:"0" description:"Max rate (in bytes-per-sec) that any one journal may be appended to. If zero, there is no max rate"`
 		MaxReplication    uint32        `long:"max-replication" env:"MAX_REPLICATION" default:"9" description:"Maximum effective replication of any one journal, which upper-bounds its stated replication."`
 		MinAppendRate     uint32        `long:"min-append-rate" env:"MIN_APPEND_RATE" default:"65536" description:"Min rate (in bytes-per-sec) at which a client may stream Append RPC content. RPCs unable to sustain this rate are aborted"`
-		DisableStores     bool          `long:"disable-stores" env:"DISABLE_STORES" description:"Disable use of any configured journal fragment stores. The broker will neither list or persist remote fragments, and all data is discarded on broker exit."`
 		WatchDelay        time.Duration `long:"watch-delay" env:"WATCH_DELAY" default:"30ms" description:"Delay applied to the application of watched Etcd events. Larger values amortize the processing of fast-changing Etcd keys."`
+		AuthKeys          string        `long:"auth-keys" env:"AUTH_KEYS" description:"Whitespace or comma separated, base64-encoded keys used to sign (first key) and verify (all keys) Authorization tokens." json:"-"`
+		AutoSuspend       bool          `long:"auto-suspend" env:"AUTO_SUSPEND" description:"Automatically suspend journals which have persisted all fragments"`
 		DisableSignedUrls bool          `long:"disable-signed-urls" env:"DISABLE_SIGNED_URLS" description:"When a signed URL is requested, return an unsigned URL instead. This is useful when clients do not require the signing."`
-=======
-		Limit          uint32        `long:"limit" env:"LIMIT" default:"1024" description:"Maximum number of Journals the broker will allocate"`
-		FileRoot       string        `long:"file-root" env:"FILE_ROOT" description:"Local path which roots file:// fragment stores (optional)"`
-		FileOnly       bool          `long:"file-only" env:"FILE_ONLY" description:"Use the local file:// store for all journal fragments, ignoring cloud bucket storage configuration (for example, S3)"`
-		MaxAppendRate  uint32        `long:"max-append-rate" env:"MAX_APPEND_RATE" default:"0" description:"Max rate (in bytes-per-sec) that any one journal may be appended to. If zero, there is no max rate"`
-		MaxReplication uint32        `long:"max-replication" env:"MAX_REPLICATION" default:"9" description:"Maximum effective replication of any one journal, which upper-bounds its stated replication."`
-		MinAppendRate  uint32        `long:"min-append-rate" env:"MIN_APPEND_RATE" default:"65536" description:"Min rate (in bytes-per-sec) at which a client may stream Append RPC content. RPCs unable to sustain this rate are aborted"`
-		WatchDelay     time.Duration `long:"watch-delay" env:"WATCH_DELAY" default:"30ms" description:"Delay applied to the application of watched Etcd events. Larger values amortize the processing of fast-changing Etcd keys."`
-		AuthKeys       string        `long:"auth-keys" env:"AUTH_KEYS" description:"Whitespace or comma separated, base64-encoded keys used to sign (first key) and verify (all keys) Authorization tokens." json:"-"`
-		AutoSuspend    bool          `long:"auto-suspend" env:"AUTO_SUSPEND" description:"Automatically suspend journals which have persisted all fragments"`
->>>>>>> c99d751f
 	} `group:"Broker" namespace:"broker" env-namespace:"BROKER"`
 
 	Etcd struct {
@@ -125,11 +115,7 @@
 	broker.MinAppendRate = int64(Config.Broker.MinAppendRate)
 	fragment.ForceFileStore = Config.Broker.FileOnly
 	pb.MaxReplication = int32(Config.Broker.MaxReplication)
-<<<<<<< HEAD
-	fragment.DisableStores = Config.Broker.DisableStores
 	fragment.DisableSignedUrls = Config.Broker.DisableSignedUrls
-=======
->>>>>>> c99d751f
 
 	var (
 		lo   = pb.NewAuthJournalClient(pb.NewJournalClient(srv.GRPCLoopback), authorizer)
