--- conflicted
+++ resolved
@@ -77,7 +77,7 @@
 		return "", err
 	}
 	// this step is needed to set the sharedkeyCredentials
-	_, err = a.getAzureServiceClient(endpoint)
+	_, err = a.getAzureStorageClient(endpoint)
 	if err != nil {
 		return "", err
 	}
@@ -356,11 +356,7 @@
 		}
 
 		a.mu.Lock()
-<<<<<<< HEAD
-		a.clients[accountName] = serviceClient
-=======
 		a.clients[accountName+cfg.storageAccountName] = serviceClient
->>>>>>> c99d751f
 		a.mu.Unlock()
 		return serviceClient, nil
 	} else if endpoint.Scheme == "azure-ad" {
@@ -470,16 +466,9 @@
 	a.mu.Unlock()
 
 	log.WithFields(log.Fields{
-<<<<<<< HEAD
-		"tenant":               cfg.accountTenantID,
-		"storageAccountName":   cfg.storageAccountName,
-		"blobDomain":           cfg.blobDomain,
-		"storageContainerName": cfg.containerName,
-		"pathPrefix":           cfg.prefix,
-=======
 		"tenant":     cfg.accountTenantID,
+		"blobDomain": cfg.blobDomain,
 		"pathPrefix": cfg.prefix,
->>>>>>> c99d751f
 	}).Info("constructed new Azure Storage pipeline client")
 
 	return cfg, client, nil
